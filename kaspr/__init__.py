from kaspr.handlers import probes, kafkamessagescheduler

<<<<<<< HEAD
__version__ = "0.1.8"
=======
__version__ = "0.1.9"
>>>>>>> 8d90d510
<|MERGE_RESOLUTION|>--- conflicted
+++ resolved
@@ -1,7 +1,3 @@
 from kaspr.handlers import probes, kafkamessagescheduler
 
-<<<<<<< HEAD
-__version__ = "0.1.8"
-=======
-__version__ = "0.1.9"
->>>>>>> 8d90d510
+__version__ = "0.1.9"